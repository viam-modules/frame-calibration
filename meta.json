{
  "$schema": "https://dl.viam.dev/module.schema.json",
  "module_id": "viam:frame-calibration",
  "visibility": "public",
  "url": "https://github.com/viam-modules/frame-calibration",
<<<<<<< HEAD
  "description": "module to help with configuring the frame system",
=======
  "description": "module that uses a posetracker and arm to configure a frame system",
>>>>>>> e7bd2991
  "models": [
    {
      "api": "rdk:service:generic",
      "model": "viam:frame-calibration:arm-camera",
      "short_description": "calibrate a camera mounted on an arm using a posetracker",
      "markdown_link": "README.md#model-viamframe-calibrationarm-camera"
    }
  ],
  "applications": null,
  "markdown_link": "README.md",
  "entrypoint": "bin/frame-calibration",
  "first_run": "",
  "build": {
    "build": "make module.tar.gz",
    "setup": "make setup",
    "path": "bin/module.tar.gz",
    "arch": [
            "linux/amd64",
            "linux/arm64",
            "darwin/arm64"
        ],
        "darwin_deps" : [ "nlopt-static", "go" ]
  }
}<|MERGE_RESOLUTION|>--- conflicted
+++ resolved
@@ -3,11 +3,7 @@
   "module_id": "viam:frame-calibration",
   "visibility": "public",
   "url": "https://github.com/viam-modules/frame-calibration",
-<<<<<<< HEAD
-  "description": "module to help with configuring the frame system",
-=======
   "description": "module that uses a posetracker and arm to configure a frame system",
->>>>>>> e7bd2991
   "models": [
     {
       "api": "rdk:service:generic",
